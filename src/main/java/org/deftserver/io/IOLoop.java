--- conflicted
+++ resolved
@@ -31,7 +31,6 @@
 
 import com.google.common.base.Function;
 import com.google.common.collect.Lists;
-<<<<<<< HEAD
 
 public enum IOLoop implements IOLoopMXBean, IOLoopController {
 
@@ -55,7 +54,7 @@
         } catch (IOException e) {
             throw new RuntimeException(e);
         }
-        MXBeanUtil.registerMXBean(this, "IOLoop");
+        MXBeanUtil.registerMXBean(this, "org.deftserver.web:type=IOLoop");
         responseQueue = new AsyncResponseQueue();
     }
 
@@ -233,145 +232,5 @@
         responseQueue.pushResponseToSend(response);
 
     }
-=======
-import com.google.common.collect.Maps;
-
-public enum IOLoop implements IOLoopMXBean {
-	
-	INSTANCE;
-	
-	private boolean running = false;
-	
-	private final Logger logger = LoggerFactory.getLogger(IOLoop.class);
-
-	private Selector selector;
-	
-	private final Map<SelectableChannel, IOHandler> handlers = Maps.newHashMap();
-	
-	private final TimeoutManager tm = new JMXDebuggableTimeoutManager();
-	private final CallbackManager cm = new JMXDebuggableCallbackManager();
-	
-	private IOLoop() {
-		try {
-			selector = Selector.open();
-		} catch (IOException e) {
-			logger.error("Could not open selector: {}", e.getMessage());
-		}
-		MXBeanUtil.registerMXBean(this, "IOLoop");
-	}
-	
-	public void start() {
-		Thread.currentThread().setName("I/O-LOOP");
-		running = true;
-		
-		long selectorTimeout = 250; // 250 ms
-		while (running) {
-			try {
-				if (selector.select(selectorTimeout) == 0) {
-					long ms = tm.execute();
-					selectorTimeout = Math.min(ms, /*selectorTimeout*/ 250);
-					if (cm.execute()) {
-						selectorTimeout = 1;
-					}
-					continue;
-				}
-
-				Iterator<SelectionKey> keys = selector.selectedKeys().iterator();
-				while (keys.hasNext()) {
-					SelectionKey key = keys.next();
-					IOHandler handler = handlers.get(key.channel());
-					if (key.isAcceptable()) {
-						handler.handleAccept(key);
-					}
-					if (key.isConnectable()) {
-						handler.handleConnect(key);
-					}
-					if (key.isValid() && key.isReadable()) {
-						handler.handleRead(key);
-					}
-					if (key.isValid() && key.isWritable()) {
-						handler.handleWrite(key);
-					}
-					keys.remove();
-				}
-				long ms = tm.execute();
-				selectorTimeout = Math.min(ms, /*selectorTimeout*/ 250);
-				if (cm.execute()) { 
-					selectorTimeout = 1; 
-				}
-
-			} catch (IOException e) {
-				logger.error("Exception received in IOLoop: {}", e);			
-			}
-		}
-	}
-	
-	public void stop() {
-		running = false;
-		logger.debug("Stopping IOLoop...");
-	}
-
-	public SelectionKey addHandler(SelectableChannel channel, IOHandler handler, int interestOps, Object attachment) {
-		handlers.put(channel, handler);
-		return registerChannel(channel, interestOps, attachment);		
-	}
-	
-	public void removeHandler(SelectableChannel channel) {
-		handlers.remove(channel);
-	}
-	
-	/**
-	 * 
-	 * @param newInterestOps The complete new set of interest operations.
-	 */
-	public void updateHandler(SelectableChannel channel, int newInterestOps) {
-		if (handlers.containsKey(channel)) {
-			channel.keyFor(selector).interestOps(newInterestOps);
-		} else {
-			logger.warn("Tried to update interestOps for an unknown SelectableChannel.");
-		}
-	}
-	
-	private SelectionKey registerChannel(SelectableChannel channel, int interestOps, Object attachment) {
-		try {
-			return channel.register(selector, interestOps, attachment);
-		} catch (ClosedChannelException e) {
-			removeHandler(channel);
-			logger.error("Could not register channel: {}", e.getMessage());		
-		}		
-		return null;
-	}
-	
-	public void addKeepAliveTimeout(SocketChannel channel, Timeout keepAliveTimeout) {
-		tm.addKeepAliveTimeout(channel, keepAliveTimeout);
-	}
-	
-	public boolean hasKeepAliveTimeout(SelectableChannel channel) {
-		return tm.hasKeepAliveTimeout(channel);
-	}
-	
-	public void addTimeout(Timeout timeout) {
-		tm.addTimeout(timeout);
-	}
-	
-	public void addCallback(AsyncCallback callback) {
-		cm.addCallback(callback);
-	}
-	
-// implements IOLoopMXBean
-	@Override
-	public int getNumberOfRegisteredIOHandlers() {
-		return handlers.size();
-	}
-
-	@Override
-	public List<String> getRegisteredIOHandlers() {
-		Map<SelectableChannel, IOHandler> defensive = new HashMap<SelectableChannel, IOHandler>(handlers);
-		Collection<String> readables = transform(defensive.values(), new Function<IOHandler, String>() {
-			@Override public String apply(IOHandler handler) { return handler.toString(); }
-		});
-		return Lists.newLinkedList(readables);
-	}
->>>>>>> f3b1edfb
 
 }