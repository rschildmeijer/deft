package org.deftserver.io;

import java.io.IOException;
import java.nio.channels.SelectionKey;
import java.nio.channels.SocketChannel;


/**
 * TODO RS 101024 Add javadoc 
 *
 */
public interface IOHandler {

<<<<<<< HEAD
	void handleAccept(SocketChannel clientChannel) throws IOException;
=======
	void handleAccept(SelectionKey key) throws IOException;
>>>>>>> f3b1edfb

	void handleConnect(SelectionKey key) throws IOException;
	
	void handleRead(SelectionKey key) throws IOException;
	
	void handleWrite(SelectionKey key);
	
}<|MERGE_RESOLUTION|>--- conflicted
+++ resolved
@@ -4,23 +4,18 @@
 import java.nio.channels.SelectionKey;
 import java.nio.channels.SocketChannel;
 
-
 /**
- * TODO RS 101024 Add javadoc 
- *
+ * TODO RS 101024 Add javadoc
+ * 
  */
 public interface IOHandler {
 
-<<<<<<< HEAD
-	void handleAccept(SocketChannel clientChannel) throws IOException;
-=======
-	void handleAccept(SelectionKey key) throws IOException;
->>>>>>> f3b1edfb
+    void handleAccept(SocketChannel clientChannel) throws IOException;
 
-	void handleConnect(SelectionKey key) throws IOException;
-	
-	void handleRead(SelectionKey key) throws IOException;
-	
-	void handleWrite(SelectionKey key);
-	
+    void handleConnect(SelectionKey key) throws IOException;
+
+    void handleRead(SelectionKey key) throws IOException;
+
+    void handleWrite(SelectionKey key);
+
 }