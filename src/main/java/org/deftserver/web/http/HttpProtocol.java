package org.deftserver.web.http;

import java.io.IOException;
import java.nio.ByteBuffer;
import java.nio.channels.ClosedChannelException;
import java.nio.channels.SelectionKey;
import java.nio.channels.SocketChannel;
import java.util.concurrent.atomic.AtomicLong;

import org.deftserver.io.IOHandler;
import org.deftserver.io.IOLoopFactory;
import org.deftserver.util.Closeables;
import org.deftserver.web.Application;
import org.deftserver.web.handler.RequestHandler;
import org.slf4j.Logger;
import org.slf4j.LoggerFactory;

public class HttpProtocol implements IOHandler {
<<<<<<< HEAD

    private final static Logger logger = LoggerFactory
            .getLogger(HttpProtocol.class);

    private final Application application;

    private final AtomicLong alConnections;

    // a queue of half-baked (pending/unfinished) HTTP post request
    // private final Map<SelectableChannel, PartialHttpRequest> partials =
    // Maps.newHashMap();

    public HttpProtocol(Application app) {
        application = app;
        alConnections = new AtomicLong();

    }

    @Override
    public void handleAccept(SocketChannel clientChannel) throws IOException {
        Long id = alConnections.incrementAndGet();
        logger.debug("handle accept on {} #id: {}", clientChannel, id);

        // SocketChannel clientChannel = ((ServerSocketChannel)
        // clientChannel.channel()).accept();
        // clientChannel.configureBlocking(false);

        IOLoopFactory.getLoopController().registerReadHandler(clientChannel,
                this, new HttpChannelContext(this, id));
    }

    @Override
    public void handleRead(SelectionKey key) throws IOException {
        logger.debug("#id: {} - handle read...{}",
                ((HttpChannelContext) key.attachment()).getId(), key);
        SocketChannel clientChannel = (SocketChannel) key.channel();
        HttpRequest request = getHttpRequest(key, clientChannel);
        logger.debug("#id: {} - After get request : {}",
                ((HttpChannelContext) key.attachment()).getId(), request);

        if (request != null && request.isFinished()) {
            logger.debug("#id: {} - Process the complete parsed request.",
                    ((HttpChannelContext) key.attachment()).getId());
            request.getBodyBuffer().flip();
            HttpResponse response = new HttpResponse(this, key,
                    request.isKeepAlive());
            RequestHandler rh = application.getHandler(request);
            HttpRequestDispatcher.dispatch(rh, request, response);
            setKeepAlive(key, request.isKeepAlive());
            // Only close if not async. In that case its up to RH to close it (+
            // don't close if it's a partial request).
            if (!rh.isMethodAsynchronous(request.getMethod())) {
                response.finish();
                logger.debug(
                        "#id: {} - Response finished and closed after synchronous request handler.",
                        ((HttpChannelContext) key.attachment()).getId());
            } else {

                logger.debug(
                        "#id: {} - Response not sent after asynchronous request handler.",
                        ((HttpChannelContext) key.attachment()).getId());
            }

        } else {
            logger.debug(
                    "#id: {} - Nothing to do since request is null or not completely parsed",
                    ((HttpChannelContext) key.attachment()).getId());
        }
    }

    @Override
    public void handleWrite(SelectionKey key) {
        logger.debug("#id: {} - handle write...",
                ((HttpChannelContext) key.attachment()).getId());
        HttpChannelContext ctx = (HttpChannelContext) key.attachment();
        logger.debug("#id: {} - pending data about to be written", ctx.getId());
        ByteBuffer toSend = ctx.getBufferOut();
        try {
            toSend.flip(); // prepare for write
            long bytesWritten = ((SocketChannel) key.channel()).write(toSend);
            logger.debug("#id: {} - sent {} bytes to wire", bytesWritten,
                    ctx.getId());
            if (!toSend.hasRemaining()) {
                logger.debug("#id: {} - sent all data in toSend buffer",
                        ctx.getId());
                closeOrRegisterForRead(key); // should probably only be done if
                                             // the HttpResponse is finished
            } else {
                toSend.compact(); // make room for more data be "read" in
            }
        } catch (IOException e) {
            logger.error("#id: {} - Failed to send data to client: {}",
                    e.getMessage(), ctx.getId());
            Closeables.cancelAndCloseQuietly(key);
        }
    }

    public void closeOrRegisterForRead(SelectionKey key) {
        if (key.isValid() && isKeepAlive(key)) {
            try {
                key.channel().register(key.selector(), SelectionKey.OP_READ,
                        reuseAttachment(key));
                // key.channel().register(key.selector(), SelectionKey.OP_READ,
                // ByteBuffer.allocate(READ_BUFFER_SIZE));
                logger.debug(
                        "#id: {} - keep-alive connection. registrating for read.",
                        ((HttpChannelContext) key.attachment()).getId());
            } catch (ClosedChannelException e) {
                logger.debug(
                        "#id: {} - ClosedChannelException while registrating key for read: {}",
                        e.getMessage(),
                        ((HttpChannelContext) key.attachment()).getId());
                Closeables.cancelAndCloseQuietly(key);
            }
        } else {
            // http request should be finished and no 'keep-alive' => close
            // connection
            logger.debug("#id: {} - Closing finished http connection",
                    ((HttpChannelContext) key.attachment()).getId());
            Closeables.cancelAndCloseQuietly(key);

        }
    }

    /**
     * Clears the buffer (prepares for reuse) attached to the given
     * SelectionKey.
     * 
     * @return A cleared (position=0, limit=capacity) ByteBuffer which is ready
     *         for new reads
     */
    private HttpChannelContext reuseAttachment(SelectionKey key) {
        HttpChannelContext ctx = (HttpChannelContext) key.attachment();
        ctx.clear(); // prepare for reuse
        return ctx;
    }

    private boolean isKeepAlive(SelectionKey key) {
        return ((HttpChannelContext) key.attachment()).isKeepAlive();
    }

    private void setKeepAlive(SelectionKey key, boolean keep) {
        ((HttpChannelContext) key.attachment()).setKeepAlive(keep);
    }

    private HttpRequest getHttpRequest(SelectionKey key,
            SocketChannel clientChannel) {
        HttpChannelContext ctx = (HttpChannelContext) key.attachment();
        int i = 0;
        try {
            i = clientChannel.read(ctx.getBufferIn());
        } catch (IOException e) {
            logger.error("Could not read buffer", e);
            Closeables.cancelAndCloseQuietly(key);

            return null;
        }
        if (i < 0) {
            logger.debug(
                    "#id: {} - Nothing to read in this buffer so close it !",
                    ((HttpChannelContext) key.attachment()).getId());
            Closeables.cancelAndCloseQuietly(key);
            return null;
        }
        ctx.getBufferIn().flip();
        return doGetHttpRequest(key, clientChannel, ctx);
    }

    private HttpRequest doGetHttpRequest(SelectionKey key,
            SocketChannel clientChannel, HttpChannelContext ctx) {
        // do we have any unfinished http post requests for this channel?
        HttpRequest request = null;
        if (ctx.getContext() != null) {
            request = HttpRequest.continueParsing(ctx.getBufferIn(),
                    ctx.getContext());
            // if (! (request instanceof PartialHttpRequest)) { // received the
            // entire payload/body
            // partials.remove(clientChannel);
            // }
        } else {
            request = HttpRequest.of(ctx.getBufferIn());
            if (request instanceof PartialHttpRequest) {
                ctx.setContext((PartialHttpRequest) request);
            }

        }
        ctx.getBufferIn().clear();
        return request;
    }

    @Override
    public void handleConnect(SelectionKey key) throws IOException {
        logger.error("handle connect in HttpProcotol...");
    }

    @Override
    public String toString() {
        return "HttpProtocol";
    }

=======
	
	private final static Logger logger = LoggerFactory.getLogger(HttpProtocol.class);

	private final Application application;

	// a queue of half-baked (pending/unfinished) HTTP post request
	private final Map<SelectableChannel, PartialHttpRequest> partials = Maps.newHashMap();
 	
	public HttpProtocol(Application app) {
		application = app;
	}
	
	@Override
	public void handleAccept(SelectionKey key) throws IOException {
		logger.debug("handle accept...");
		SocketChannel clientChannel = ((ServerSocketChannel) key.channel()).accept();
		clientChannel.configureBlocking(false);
		IOLoop.INSTANCE.addHandler(clientChannel, this, SelectionKey.OP_READ, ByteBuffer.allocate(READ_BUFFER_SIZE));
	}
	
	@Override
	public void handleConnect(SelectionKey key) throws IOException {
		logger.error("handle connect in HttpProcotol...");
	}

	@Override
	public void handleRead(SelectionKey key) throws IOException {
		logger.debug("handle read...");
		SocketChannel clientChannel = (SocketChannel) key.channel();
		HttpRequest request = getHttpRequest(key, clientChannel);
		
		if (request.isKeepAlive()) {
			IOLoop.INSTANCE.addKeepAliveTimeout(
					clientChannel, 
					TimeoutFactory.keepAliveTimeout(clientChannel, KEEP_ALIVE_TIMEOUT)
			);
		}
		HttpResponse response = new HttpResponse(this, key, request.isKeepAlive());
		RequestHandler rh = application.getHandler(request);
		HttpRequestDispatcher.dispatch(rh, request, response);
		
		//Only close if not async. In that case its up to RH to close it (+ don't close if it's a partial request).
		if (!rh.isMethodAsynchronous(request.getMethod()) && ! (request instanceof PartialHttpRequest)) {
			response.finish();
		}
	}
	
	@Override
	public void handleWrite(SelectionKey key) {
		logger.debug("handle write...");
		DynamicByteBuffer dbb = (DynamicByteBuffer) key.attachment();
		logger.debug("pending data about to be written");
		ByteBuffer toSend = dbb.getByteBuffer();
		try {
			toSend.flip();	// prepare for write
			long bytesWritten = ((SocketChannel)key.channel()).write(toSend);
			logger.debug("sent {} bytes to wire", bytesWritten);
			if (!toSend.hasRemaining()) {
				logger.debug("sent all data in toSend buffer");
				closeOrRegisterForRead(key);	// should probably only be done if the HttpResponse is finished
			} else {
				toSend.compact();	// make room for more data be "read" in
			}
		} catch (IOException e) {
			logger.error("Failed to send data to client: {}", e.getMessage());
			Closeables.closeQuietly(key.channel());
		}
	}
	
	public void closeOrRegisterForRead(SelectionKey key) {
		if (key.isValid() && IOLoop.INSTANCE.hasKeepAliveTimeout(key.channel())) {
			try {
				key.channel().register(key.selector(), SelectionKey.OP_READ, reuseAttachment(key));
				//key.channel().register(key.selector(), SelectionKey.OP_READ, ByteBuffer.allocate(READ_BUFFER_SIZE));
				logger.debug("keep-alive connection. registrating for read.");
			} catch (ClosedChannelException e) {
				logger.debug("ClosedChannelException while registrating key for read: {}", e.getMessage());
				Closeables.closeQuietly(key.channel());
			}		
		} else {
			// http request should be finished and no 'keep-alive' => close connection
			logger.debug("Closing finished (non keep-alive) http connection"); 
			Closeables.closeQuietly(key.channel());
		}
	}
	/**
	 * Clears the buffer (prepares for reuse) attached to the given SelectionKey.
	 * @return A cleared (position=0, limit=capacity) ByteBuffer which is ready for new reads
	 */
	private ByteBuffer reuseAttachment(SelectionKey key) {
		Object o = key.attachment();
		ByteBuffer attachment = null;
		if (o instanceof DynamicByteBuffer) {
			attachment = ((DynamicByteBuffer)o).getByteBuffer();
		} else {
			attachment = (ByteBuffer) o;
		}
		if (attachment.capacity() < READ_BUFFER_SIZE) {
			attachment = ByteBuffer.allocate(READ_BUFFER_SIZE);
		}
		attachment.clear();	// prepare for reuse
		return attachment;
	}


	private HttpRequest getHttpRequest(SelectionKey key, SocketChannel clientChannel) {
		ByteBuffer buffer = (ByteBuffer) key.attachment();
		try {
			clientChannel.read(buffer);
		} catch (IOException e) {
			logger.warn("Could not read buffer: {}", e.getMessage());
			Closeables.closeQuietly(clientChannel);
		}
		buffer.flip();
		
		return doGetHttpRequest(key, clientChannel, buffer);
	}
	
	private HttpRequest doGetHttpRequest(SelectionKey key, SocketChannel clientChannel, ByteBuffer buffer) {
		//do we have any unfinished http post requests for this channel?
		HttpRequest request = null;
		if (partials.containsKey(clientChannel)) {
			request = HttpRequest.continueParsing(buffer, partials.get(clientChannel));
			if (! (request instanceof PartialHttpRequest)) {	// received the entire payload/body
				partials.remove(clientChannel);
			}
		} else {
			request = HttpRequest.of(buffer);
			if (request instanceof PartialHttpRequest) {
				partials.put(key.channel(), (PartialHttpRequest) request);
			}
		}
		return request;
	}
	
	@Override
	public String toString() { return "HttpProtocol"; }
	
>>>>>>> f3b1edfb
}<|MERGE_RESOLUTION|>--- conflicted
+++ resolved
@@ -16,7 +16,6 @@
 import org.slf4j.LoggerFactory;
 
 public class HttpProtocol implements IOHandler {
-<<<<<<< HEAD
 
     private final static Logger logger = LoggerFactory
             .getLogger(HttpProtocol.class);
@@ -201,160 +200,22 @@
             if (request instanceof PartialHttpRequest) {
                 ctx.setContext((PartialHttpRequest) request);
             }
+	
+
 
         }
         ctx.getBufferIn().clear();
         return request;
     }
-
+    
     @Override
     public void handleConnect(SelectionKey key) throws IOException {
         logger.error("handle connect in HttpProcotol...");
     }
-
+    
     @Override
     public String toString() {
         return "HttpProtocol";
     }
 
-=======
-	
-	private final static Logger logger = LoggerFactory.getLogger(HttpProtocol.class);
-
-	private final Application application;
-
-	// a queue of half-baked (pending/unfinished) HTTP post request
-	private final Map<SelectableChannel, PartialHttpRequest> partials = Maps.newHashMap();
- 	
-	public HttpProtocol(Application app) {
-		application = app;
-	}
-	
-	@Override
-	public void handleAccept(SelectionKey key) throws IOException {
-		logger.debug("handle accept...");
-		SocketChannel clientChannel = ((ServerSocketChannel) key.channel()).accept();
-		clientChannel.configureBlocking(false);
-		IOLoop.INSTANCE.addHandler(clientChannel, this, SelectionKey.OP_READ, ByteBuffer.allocate(READ_BUFFER_SIZE));
-	}
-	
-	@Override
-	public void handleConnect(SelectionKey key) throws IOException {
-		logger.error("handle connect in HttpProcotol...");
-	}
-
-	@Override
-	public void handleRead(SelectionKey key) throws IOException {
-		logger.debug("handle read...");
-		SocketChannel clientChannel = (SocketChannel) key.channel();
-		HttpRequest request = getHttpRequest(key, clientChannel);
-		
-		if (request.isKeepAlive()) {
-			IOLoop.INSTANCE.addKeepAliveTimeout(
-					clientChannel, 
-					TimeoutFactory.keepAliveTimeout(clientChannel, KEEP_ALIVE_TIMEOUT)
-			);
-		}
-		HttpResponse response = new HttpResponse(this, key, request.isKeepAlive());
-		RequestHandler rh = application.getHandler(request);
-		HttpRequestDispatcher.dispatch(rh, request, response);
-		
-		//Only close if not async. In that case its up to RH to close it (+ don't close if it's a partial request).
-		if (!rh.isMethodAsynchronous(request.getMethod()) && ! (request instanceof PartialHttpRequest)) {
-			response.finish();
-		}
-	}
-	
-	@Override
-	public void handleWrite(SelectionKey key) {
-		logger.debug("handle write...");
-		DynamicByteBuffer dbb = (DynamicByteBuffer) key.attachment();
-		logger.debug("pending data about to be written");
-		ByteBuffer toSend = dbb.getByteBuffer();
-		try {
-			toSend.flip();	// prepare for write
-			long bytesWritten = ((SocketChannel)key.channel()).write(toSend);
-			logger.debug("sent {} bytes to wire", bytesWritten);
-			if (!toSend.hasRemaining()) {
-				logger.debug("sent all data in toSend buffer");
-				closeOrRegisterForRead(key);	// should probably only be done if the HttpResponse is finished
-			} else {
-				toSend.compact();	// make room for more data be "read" in
-			}
-		} catch (IOException e) {
-			logger.error("Failed to send data to client: {}", e.getMessage());
-			Closeables.closeQuietly(key.channel());
-		}
-	}
-	
-	public void closeOrRegisterForRead(SelectionKey key) {
-		if (key.isValid() && IOLoop.INSTANCE.hasKeepAliveTimeout(key.channel())) {
-			try {
-				key.channel().register(key.selector(), SelectionKey.OP_READ, reuseAttachment(key));
-				//key.channel().register(key.selector(), SelectionKey.OP_READ, ByteBuffer.allocate(READ_BUFFER_SIZE));
-				logger.debug("keep-alive connection. registrating for read.");
-			} catch (ClosedChannelException e) {
-				logger.debug("ClosedChannelException while registrating key for read: {}", e.getMessage());
-				Closeables.closeQuietly(key.channel());
-			}		
-		} else {
-			// http request should be finished and no 'keep-alive' => close connection
-			logger.debug("Closing finished (non keep-alive) http connection"); 
-			Closeables.closeQuietly(key.channel());
-		}
-	}
-	/**
-	 * Clears the buffer (prepares for reuse) attached to the given SelectionKey.
-	 * @return A cleared (position=0, limit=capacity) ByteBuffer which is ready for new reads
-	 */
-	private ByteBuffer reuseAttachment(SelectionKey key) {
-		Object o = key.attachment();
-		ByteBuffer attachment = null;
-		if (o instanceof DynamicByteBuffer) {
-			attachment = ((DynamicByteBuffer)o).getByteBuffer();
-		} else {
-			attachment = (ByteBuffer) o;
-		}
-		if (attachment.capacity() < READ_BUFFER_SIZE) {
-			attachment = ByteBuffer.allocate(READ_BUFFER_SIZE);
-		}
-		attachment.clear();	// prepare for reuse
-		return attachment;
-	}
-
-
-	private HttpRequest getHttpRequest(SelectionKey key, SocketChannel clientChannel) {
-		ByteBuffer buffer = (ByteBuffer) key.attachment();
-		try {
-			clientChannel.read(buffer);
-		} catch (IOException e) {
-			logger.warn("Could not read buffer: {}", e.getMessage());
-			Closeables.closeQuietly(clientChannel);
-		}
-		buffer.flip();
-		
-		return doGetHttpRequest(key, clientChannel, buffer);
-	}
-	
-	private HttpRequest doGetHttpRequest(SelectionKey key, SocketChannel clientChannel, ByteBuffer buffer) {
-		//do we have any unfinished http post requests for this channel?
-		HttpRequest request = null;
-		if (partials.containsKey(clientChannel)) {
-			request = HttpRequest.continueParsing(buffer, partials.get(clientChannel));
-			if (! (request instanceof PartialHttpRequest)) {	// received the entire payload/body
-				partials.remove(clientChannel);
-			}
-		} else {
-			request = HttpRequest.of(buffer);
-			if (request instanceof PartialHttpRequest) {
-				partials.put(key.channel(), (PartialHttpRequest) request);
-			}
-		}
-		return request;
-	}
-	
-	@Override
-	public String toString() { return "HttpProtocol"; }
-	
->>>>>>> f3b1edfb
 }